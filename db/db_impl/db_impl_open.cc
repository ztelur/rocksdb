--- conflicted
+++ resolved
@@ -1691,11 +1691,8 @@
   // 从已有文件恢复
   s = impl->Recover(column_families, false, false, false, &recovered_seq);
   if (s.ok()) {
-<<<<<<< HEAD
     // 创建新的WAL
-=======
     // 拿到一个新的 log number
->>>>>>> 57057ac5
     uint64_t new_log_number = impl->versions_->NewFileNumber();
     log::Writer* new_log = nullptr;
     // 预先分配文件大小，和rockmq比赛的一样 创建新的WAL
